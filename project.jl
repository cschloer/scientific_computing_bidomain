### A Pluto.jl notebook ###
# v0.12.21

using Markdown
using InteractiveUtils

# This Pluto notebook uses @bind for interactivity. When running this notebook outside of Pluto, the following 'mock version' of @bind gives bound variables a default value (instead of an error).
macro bind(def, element)
    quote
        local el = $(esc(element))
        global $(esc(def)) = Core.applicable(Base.get, el) ? Base.get(el) : missing
        el
    end
end

# ╔═╡ 60941eaa-1aea-11eb-1277-97b991548781
begin 
	ENV["LANG"]="C"
	using Pkg
	Pkg.activate(mktempdir())
	using Revise
	Pkg.add("Revise")
	Pkg.add(["PyPlot","PlutoUI","ExtendableGrids","GridVisualize", "VoronoiFVM", "NLsolve"])
	using PlutoUI,PyPlot,ExtendableGrids,VoronoiFVM,GridVisualize,NLsolve
	PyPlot.svg(true)
end;

# ╔═╡ 48b1a0ac-76f3-11eb-05bd-cbcfae8e2f27
md"""
# Bidomain Model
  Gregoire Pourtier & Conrad Schloer
"""

# ╔═╡ 397c9290-76f5-11eb-1114-4bd31f7ecf9a
	md"""
## 1. Problem Overview


Equations for the Bidomain problem, a three species problem


$\frac{\partial u}{\partial t} = \frac{1}{\epsilon} f(u ,v) +  \nabla\cdot (\sigma_{i} \nabla u) + \nabla\cdot (\sigma_{i} \nabla u_{e})\;$

$\nabla\cdot (\sigma_{i} \nabla u + (\sigma_{i} + \sigma_{e}) \nabla u_{e}) = 0 \;$

$\frac{\partial v}{\partial t} = \epsilon g(u, v)\;$

where

$f(u, v)= u−\frac{u^{3}}{3}−v\;$

$g(u, v)= u + \beta - \gamma v \;$


We can therefore rewrite the equations as


$\frac{\partial u}{\partial t} - \nabla\cdot (\sigma_{i} \nabla u + \sigma_{i} \nabla u_{e}) - \frac{1}{\epsilon} (u - \frac{u^{3}}{3} - v) = 0   \;$

$\nabla\cdot (\sigma_{i} \nabla u + (\sigma_{i} + \sigma_{e}) \nabla u_{e}) = 0 \;$

$\frac{\partial v}{\partial t} - \epsilon (u + \beta - \gamma v) = 0\;$


"""

# ╔═╡ 90328ff6-8643-11eb-0f55-314c878ba3ec
md"""
## 2. Implementation

We define evolution and create_grid similar to the lecture, though the grid now goes to 70 instead of 1.

"""


# ╔═╡ 95a667de-880d-11eb-0171-b93ed1f38ea1
spatial_domain = 70.0

# ╔═╡ 633b3d12-76a4-11eb-0bc7-b9bf9116933f
# Function describing evolution of system with initial value inival 
# using the Implicit Euler method
function evolution(inival, # initial value
		           sys,    # finite volume system
		           grid,   # simplex grid
		           tstep,  # initial time step 
		           tend,   # end time 
		           dtgrowth  # time step growth factor
	               )
	time=0.0
	# record time and solution
	times=[time]
	solutions=[copy(inival)]
	
	solution=copy(inival)
    while time<tend
        time=time+tstep
        solve!(solution,inival,sys,tstep=tstep) # solve implicit Euler time step 
        inival.=solution  # copy solution to inivalue
       	push!(times,time) 
		push!(solutions,copy(solution))
        tstep*=dtgrowth  # increase timestep by factor when approaching stationary state
    end
	# return result and grid 
	(times=times,solutions=solutions,grid=grid)
end


# ╔═╡ 4b9f5030-76cc-11eb-117c-91ca8336c30b
# Create discretization grid in 1D or 2D with approximately n nodes
function create_grid(n,dim)
	nx=n
	if dim==2
		nx=ceil(sqrt(n))
	end
	X=collect(0:spatial_domain/nx:spatial_domain)
	if dim==1
      grid=simplexgrid(X)
	else
      grid=simplexgrid(X,X)
	end
	return grid,X
end

# ╔═╡ 023173fe-8644-11eb-3303-e351dbf44aaf
# We show an example grid, for the 1 dimensional problem
gridplot(create_grid(10, 1)[1],Plotter=PyPlot,resolution=(600,200))

# ╔═╡ 7278ba0a-8b00-11eb-3629-e55ab965940c


# ╔═╡ 3402cd3c-8afc-11eb-2af1-312ae538cd1a
md"""
### 2.1 Solve the stationary problem
"""

# ╔═╡ 82ed33a0-8b00-11eb-11d0-cddce2e38e2c
md"""
Grid in domain $\Omega=(0,70)$ consisting of N=$(@bind N Scrubbable(500:100:2000,default=1000)) points.
"""

# ╔═╡ 990dd67c-8afc-11eb-0f5d-f1525f921906
grid1d_a = create_grid(N,1)[1]

# ╔═╡ 50bc7ea0-8afc-11eb-1101-d7a7373ed0ce
function bidomain_stationary(grid; sigma_i=1.0, sigma_e=1.0, epsilon=0.1, gamma=0.5, beta=1)

	function bidomain_flux!(f,_u,edge)
		u=unknowns(edge,_u)
		
		f[1] = (sigma_i * (u[1,1] - u[1, 2]) + sigma_i * (u[2,1] - u[2,2]))
		
		f[2] = sigma_i * (u[1,1] - u[1, 2]) + (sigma_i + sigma_e) * (u[2,1]-u[2,2])
	end

	function bidomain_reaction!(f,u,node)
		f[1] = -(1 / epsilon) *  (u[1]  - (u[1] ^ 3) / 3 - u[3])

		f[3] = -epsilon * (u[1]  + beta - gamma * u[3])
	end

	# Create system
	bidomain_physics=VoronoiFVM.Physics(flux=bidomain_flux!,
									 num_species=3,reaction=bidomain_reaction!)
	
	bidomain_system=VoronoiFVM.DenseSystem(grid,bidomain_physics)

	enable_species!(bidomain_system,1,[1])
	enable_species!(bidomain_system,2,[1])
	enable_species!(bidomain_system,3,[1])

	# Dirichlet to set u_e = 0 at index 0
	boundary_dirichlet!(bidomain_system, 2, 1, 0)

	solve(unknowns(bidomain_system,inival=0),bidomain_system)
end

# ╔═╡ 5f7bbdc0-8afc-11eb-1b38-e3448733ad4b
result_bidomain_stationary = bidomain_stationary(grid1d_a);

# ╔═╡ 81f270e2-8afc-11eb-24be-5952f95e6aa3
let
	bivis=GridVisualizer(layout=(1,3),resolution=(600,300),Plotter=PyPlot)
	scalarplot!(bivis[1,1],grid1d_a,
	       result_bidomain_stationary[1,:],
		   title="u",
	       flimits=(-2,2),colormap=:cool,levels=50,clear=true)
	scalarplot!(bivis[1,2],grid1d_a,
	       result_bidomain_stationary[2,:],
		   title="u_e",
	       flimits=(-2,2),colormap=:cool,levels=50,show=true)
	scalarplot!(bivis[1,3],grid1d_a,
	       result_bidomain_stationary[3,:],
		   title="v",
	       flimits=(-2,2),colormap=:cool,levels=50,show=true)
end

# ╔═╡ cbb19904-8afc-11eb-19a5-47ad0bae2bfd
md"""
### 2.2 Solve the unstationary problem
"""

# ╔═╡ b1a3c0a6-8643-11eb-1a7b-cd4720e77617
md"""
Now, we create the bidomain function with flux and reaction.

"""


# ╔═╡ fa52bcd0-76f8-11eb-0d58-955a514a00b1
function bidomain(;n=100,dim=1,sigma_i=1.0, sigma_e=1.0, epsilon=0.1, gamma=0.5, beta=1, tstep=0.1, tend=50,dtgrowth=1.005)
	
	grid, L =create_grid(n,dim)
	
	function storage!(f,u,node)
		# Set all indices of f to values in u
        f[1] = u[1]
		f[2] = 0
		f[3] = u[3]
    end

	
	function bidomain_flux!(f,_u,edge)
		u=unknowns(edge,_u)
		# u
		f[1] = sigma_i * (u[1,1] - u[1, 2]) + sigma_i * (u[2,1] - u[2,2])
		# u_e
		f[2] = sigma_i * (u[1,1] - u[1, 2]) + (sigma_i + sigma_e) * (u[2,1]-u[2,2])
		# v

	end
	# Reaction:
	function bidomain_reaction!(f,u,node)
		f[1] = (-1 / epsilon) *  (u[1]  - (u[1] ^ 3) / 3 - u[3])
		f[3] = - 1 * epsilon * (u[1]  + beta - gamma * u[3])
	end

	# Source
	"""
	function bidomain_source!(f,node)
		f[1] = 1
		f[2] = 1
		f[3] = 1
	end
	"""

	# Create system
	bidomain_physics=VoronoiFVM.Physics(flux=bidomain_flux!,storage=storage!,
									 num_species=3,reaction=bidomain_reaction!, 										# source=bidomain_source!
		)
	bidomain_system=VoronoiFVM.DenseSystem(grid,bidomain_physics)

	enable_species!(bidomain_system,1,[1])
	enable_species!(bidomain_system,2,[1])
	enable_species!(bidomain_system,3,[1])

	# Boundaries for u
	boundary_neumann!(bidomain_system, 1, 1, 0)
	boundary_neumann!(bidomain_system, 1, 2, 0)

	# Boundaries for u_e
	boundary_neumann!(bidomain_system, 2, 1, 0)
	boundary_neumann!(bidomain_system, 2, 2, 0)

	# Dirichlet to set u_e = 0 at index 0
	boundary_dirichlet!(bidomain_system, 2, 1, 0)
	
	# Other way to do it is by implementing the penalty method


	inival=unknowns(bidomain_system)
	
<<<<<<< HEAD
	# We solve the equilibriam of the system, aka where f and g are 0
	 function f!(F, v)
=======
	# We solve the equilibriam of the model, aka where f and g are 0
	function f!(F, v)
>>>>>>> 04051a06
		u = v[1]
		v = v[2]
		F[1] = u - (u^3)/3 - v
		F[2] = u + beta - gamma * v
	end
 
 	res = nlsolve(f!, [0.0; 0.0])
	u_init = res.zero[1]
	v_init = res.zero[2]

	for i=1:num_nodes(grid)

# We set the initial value to 2 if within the first 1/20th of the grid, as specified by the paper

		if L[i] < spatial_domain / 20
			inival[1,i]= 2
		else
			inival[1,i]= u_init
		end



		inival[2,i]= 0
		inival[3,i]= v_init

	end

	evolution(inival,bidomain_system,grid,tstep,tend,dtgrowth)	
end


# ╔═╡ 4e66a016-76f9-11eb-2023-6dfc3374c066
result_bidomain=bidomain(n=100,dim=1);

# ╔═╡ 106d3bc0-76fa-11eb-1ee6-3fa73be52226
md"""
time=$(@bind t_bidomain Slider(1:length(result_bidomain.times),default=1))
"""

# ╔═╡ e2cbc0ec-76f9-11eb-2870-f10f6cdc8be4
let
	bivis=GridVisualizer(layout=(1,3),resolution=(600,300),Plotter=PyPlot)
	scalarplot!(bivis[1,1],result_bidomain.grid,
	       result_bidomain.solutions[t_bidomain][1,:],
		   title="u: t=$(round(result_bidomain.times[t_bidomain], digits=6))",
	       flimits=(-2,2),colormap=:cool,levels=50,clear=true)
	scalarplot!(bivis[1,2],result_bidomain.grid,
	       result_bidomain.solutions[t_bidomain][2,:],
		   title="u_e: t=$(round(result_bidomain.times[t_bidomain], digits=6))",
	       flimits=(-2,2),colormap=:cool,levels=50,show=true)
	scalarplot!(bivis[1,3],result_bidomain.grid,
	       result_bidomain.solutions[t_bidomain][3,:],
		   title="v: t=$(round(result_bidomain.times[t_bidomain], digits=6))",
	       flimits=(-2,2),colormap=:cool,levels=50,show=true)
end

# ╔═╡ 3ab28264-6c64-11eb-29f4-a9ed2e9eba16
TableOfContents()

# ╔═╡ d32173ec-66e8-11eb-11ad-f9605b4964b2
with_terminal() do
	Pkg.status()
end

# ╔═╡ Cell order:
# ╠═60941eaa-1aea-11eb-1277-97b991548781
# ╟─48b1a0ac-76f3-11eb-05bd-cbcfae8e2f27
# ╟─397c9290-76f5-11eb-1114-4bd31f7ecf9a
# ╟─90328ff6-8643-11eb-0f55-314c878ba3ec
# ╠═95a667de-880d-11eb-0171-b93ed1f38ea1
# ╟─633b3d12-76a4-11eb-0bc7-b9bf9116933f
# ╟─4b9f5030-76cc-11eb-117c-91ca8336c30b
# ╠═023173fe-8644-11eb-3303-e351dbf44aaf
# ╟─7278ba0a-8b00-11eb-3629-e55ab965940c
# ╟─3402cd3c-8afc-11eb-2af1-312ae538cd1a
# ╟─82ed33a0-8b00-11eb-11d0-cddce2e38e2c
# ╟─990dd67c-8afc-11eb-0f5d-f1525f921906
# ╠═50bc7ea0-8afc-11eb-1101-d7a7373ed0ce
# ╠═5f7bbdc0-8afc-11eb-1b38-e3448733ad4b
# ╠═81f270e2-8afc-11eb-24be-5952f95e6aa3
# ╟─cbb19904-8afc-11eb-19a5-47ad0bae2bfd
# ╟─b1a3c0a6-8643-11eb-1a7b-cd4720e77617
# ╠═fa52bcd0-76f8-11eb-0d58-955a514a00b1
# ╠═4e66a016-76f9-11eb-2023-6dfc3374c066
# ╟─106d3bc0-76fa-11eb-1ee6-3fa73be52226
# ╟─e2cbc0ec-76f9-11eb-2870-f10f6cdc8be4
# ╟─3ab28264-6c64-11eb-29f4-a9ed2e9eba16
# ╟─d32173ec-66e8-11eb-11ad-f9605b4964b2<|MERGE_RESOLUTION|>--- conflicted
+++ resolved
@@ -269,13 +269,8 @@
 
 	inival=unknowns(bidomain_system)
 	
-<<<<<<< HEAD
 	# We solve the equilibriam of the system, aka where f and g are 0
 	 function f!(F, v)
-=======
-	# We solve the equilibriam of the model, aka where f and g are 0
-	function f!(F, v)
->>>>>>> 04051a06
 		u = v[1]
 		v = v[2]
 		F[1] = u - (u^3)/3 - v
